--- conflicted
+++ resolved
@@ -9,12 +9,12 @@
 @pytest.fixture
 def correct_params():
     """A set of valid parameters that can be passed to stochatreat()"""
-    params = {}
-    params["probs"] = [0.1, 0.9]
-    params["treat"] = 2
-    params["data"] = pd.DataFrame(data={"id": np.arange(100), "block": np.arange(100)})
-    params["idx_col"] = "id"
-
+    params = {
+        "probs": [0.1, 0.9],
+        "treat": 2,
+        "data": pd.DataFrame(data={"id": np.arange(100), "block": np.arange(100)}),
+        "idx_col": "id",
+    }
     return params
 
 
@@ -84,11 +84,7 @@
         )
 
 
-<<<<<<< HEAD
-def test_stochatreat_input_format_idx_col_unique(correct_params):    
-=======
 def test_stochatreat_input_idx_col_unique(correct_params):
->>>>>>> 19d7ee0c
     """Tests that the function raises an error if the idx_col is not a primary key of the data"""
     data_with_idx_col_with_duplicates = pd.DataFrame(
         data={"id": 1, "block": np.arange(100)}
@@ -104,10 +100,12 @@
 
 
 @pytest.fixture
-def treatments_df():
+def treatments_dict():
     """fixture of stochatreat() output to test output format"""
     treats = 2
-    data = pd.DataFrame(data={"id": np.arange(100), "block": np.arange(100)})
+    data = pd.DataFrame(
+        data={"id": np.arange(100), "block": [0] * 40 + [1] * 30 + [2] * 30}
+    )
     idx_col = "id"
     size = 90
 
@@ -120,54 +118,64 @@
         random_state=42,
     )
 
-    return treatments
-
-
-def test_stochatreat_output_type(treatments_df):
+    treatments_dict = {
+        "data": data,
+        "idx_col": idx_col,
+        "size": size,
+        "treatments": treatments,
+    }
+
+    return treatments_dict
+
+
+def test_stochatreat_output_type(treatments_dict):
     """Tests that the function's output is a pd DataFrame"""
+    treatments_df = treatments_dict["treatments"]
     assert isinstance(treatments_df, pd.DataFrame), "The output is not a DataFrame"
 
 
-# FIXME: please also test column dtypes
-
-
-def test_stochatreat_output_treat_col(treatments_df):
+def test_stochatreat_output_treat_col(treatments_dict):
     """Tests that the function's output contains the `treat` column"""
+    treatments_df = treatments_dict["treatments"]
     assert "treat" in treatments_df.columns, "Treatment column is missing"
 
 
-def test_stochatreat_output_block_id_col(treatments_df):
+def test_stochatreat_output_treat_col_dtype(treatments_dict):
+    """Tests that the function's output's 'treat` column is an int column"""
+    treatments_df = treatments_dict["treatments"]
+    assert treatments_df["treat"].dtype == np.int64, "Treatment column is missing"
+
+
+def test_stochatreat_output_block_id_col(treatments_dict):
     """Tests that the function's output contains the `block_id`'"""
+    treatments_df = treatments_dict["treatments"]
     assert "block_id" in treatments_df.columns, "Block_id column is missing"
 
 
-def test_stochatreat_output_idx_col(treatments_df):
-    """Tests that the function's output contains the `idx_col`'"""
-<<<<<<< HEAD
-    treatments = get_treatments_to_check_output
-    assert "id" in treatments.columns, "Index column is missing"
+def test_stochatreat_output_block_id_col_dtype(treatments_dict):
+    """Tests that the function's output's 'block_id` column is an int column'"""
+    treatments_df = treatments_dict["treatments"]
+    assert treatments_df["block_id"].dtype == np.int64, "Block_id column is missing"
+
+
+def test_stochatreat_output_idx_col(treatments_dict):
+    """Tests that the function's output's 'idx_col` column is the same type as the input'"""
+    treatments_df = treatments_dict["treatments"]
+    data = treatments_dict["data"]
+    idx_col = treatments_dict["idx_col"]
+    assert treatments_df[idx_col].dtype == data[idx_col].dtype, "Index column is missing"
     
 
-def test_stochatreat_output_format_size(get_treatments_to_check_output):
+def test_stochatreat_output_size(treatments_dict):
     """Tests that the function's output is of the right length'"""
-    treatments = get_treatments_to_check_output
-    assert len(treatments) == 90, "The size of the output does not match the sampled size"
+    treatments_df = treatments_dict["treatments"]
+    size = treatments_dict["size"]
+    assert len(treatments_df) == size, "The size of the output does not match the sampled size"
     
-=======
-    assert "idx_col" in treatments_df.columns, "Index column is missing"
-
-
-# def test_stochatreat_output_size(treatments_df):
-#     """Tests that the function's output is of the right length'"""
-#     # FIXME: How do you get the size?
-#     assert (
-#         len(treatments_df) == size
-#     ), "The size of the output does not match the sampled size"
-
->>>>>>> 19d7ee0c
-
-def test_stochatreat_output_no_null_treats(treatments_df):
+
+def test_stochatreat_output_no_null_treats(treatments_dict):
     """Tests that the function's output treatments are all non null'"""
+    treatments_df = treatments_dict["treatments"]
     assert treatments_df["treat"].isnull().sum() == 0, "There are null assignments"
 
 
